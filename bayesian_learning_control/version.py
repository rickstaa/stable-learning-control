--- conflicted
+++ resolved
@@ -1,10 +1,6 @@
 """The package version."""
 # coding: utf-8
-<<<<<<< HEAD
-version = "1.2.1"
-=======
 version = "1.2.4"
->>>>>>> 6a772f7a
 __version__ = version
 # format:
 # ('blc_major', 'blc_minor', 'blc_patch')