--- conflicted
+++ resolved
@@ -140,15 +140,9 @@
         policy (Union[tf.keras.Model, torch.nn.Module]): The policy.
         disturbance_type (str): The disturbance type you want to apply. Valid options
             are the onces that are implemented in the gym environment (e.g.
-<<<<<<< HEAD
-            ``env``, ``input``, ``output``, ``combined``, ...).
-        disturbance_variant (str, optional): The variant of the disturbance (e.g.
-            ``impulse``, ``periodic``, ``noise``,...)
-=======
             ``env``, ``input``, ``output``, ``combined`` ...).
         disturbance_variant (str, optional): The variant of the disturbance (e.g.
-            ``impulse``, ``periodic``, ``noise`` ...)
->>>>>>> 1b1cc779
+            ``impulse``, ``periodic``, ``noise``, ...)
         max_ep_len (int, optional): The maximum episode length. Defaults to None.
         num_episodes (int, optional): Number of episodes you want to perform in the
             environment. Defaults to 100.
