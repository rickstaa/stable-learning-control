"""Module containing some simple multi-purpose logger.

This module extends the logx module of
`the SpinningUp repository <https://github.com/openai/spinningup/blob/master/spinup/utils/logx.py>`_
so that besides logging to tab-separated-values file
(path/to/output_directory/progress.txt)
it also logs the data to a tensorboard file.
"""  # noqa

# TODO: Add WARN INFO methods -> Replace with proper logger!

import atexit
import json
import os
import os.path as osp
import pickle
import time

import joblib
import numpy as np
import torch
from machine_learning_control.control.common.helpers import is_scalar
from machine_learning_control.control.utils import import_tf
from machine_learning_control.control.utils.log_utils.helpers import colorize
from machine_learning_control.control.utils.mpi_tools import (
    mpi_statistics_scalar,
    proc_id,
)
from machine_learning_control.control.utils.serialization_utils import convert_json
from machine_learning_control.user_config import DEFAULT_STD_OUT_TYPE
from torch.utils.tensorboard import SummaryWriter


class Logger:
    """A general-purpose logger.

    Makes it easy to save diagnostics, hyperparameter configurations, the
    state of a training run, and the trained model.
    """

    def __init__(
        self,
        output_dir=None,
        output_fname="progress.csv",
        exp_name=None,
        verbose=True,
        verbose_fmt=DEFAULT_STD_OUT_TYPE,
        verbose_vars=[],
        use_tensorboard=False,
        save_checkpoints=False,
    ):
        """Initialise a Logger.

        Args:
            output_dir (str, optional): A directory for saving results to. If
                ``None``, defaults to a temp directory of the form
                ``/tmp/experiments/somerandomnumber``.
            output_fname (str, optional): Name for the (tab/comma) separated-value
                file containing metrics logged throughout a training run. Defaults to
                to ``progress.csv``.
            exp_name (str, optional): Experiment name. If you run multiple training
                runs and give them all the same ``exp_name``, the plotter
                will know to group them. (Use case: if you run the same
                hyperparameter configuration with multiple random seeds, you
                should give them all the same ``exp_name``.)
            verbose (bool, optional): Whether you want to log to the std_out. Defaults
                to ``True``.
            verbose_fmt (str, optional): The format in which the statistics are
                displayed to the terminal. Options are "tab" which supplies them as a
                table and "line" which prints them in one line. Default is set in the
                :py:mod:`user_config` file.
            verbose_vars (list, optional): A list of variables you want to log to the
                std_out. By default all variables are logged.
<<<<<<< HEAD
            use_tensorboard (bool): Specifies whether you want also log to tensorboard.
=======
            use_tensorboard (bool): Specifies whether you want also log to Tensorboard.
                This variable is set to True if you log a variable to Tensorboard.
>>>>>>> c8dd11e0
            save_checkpoints (bool, optional): Save checkpoints during training.
                Defaults to ``False``.

        Attributes:
            tb_writer (torch.utils.tensorboard.writer.SummaryWriter): A tensorboard
                writer. Is only created when the :py:attr:`.use_tensorboard` variable
                is set to `True`, if not it returns `None`.
            output_dir (str): The directory in which the log data and models are saved.
            output_file (str): The name of the file in which the progress data is saved.
            exp_name (str): Experiment name.
        """
        if proc_id() == 0:

            # Parse output_fname to see if csv was requested
            extension = os.path.splitext(output_fname)[1]
            self._output_csv = True if extension.lower() == ".csv" else False

            self.output_dir = output_dir or "/tmp/experiments/%i" % int(time.time())
            if osp.exists(self.output_dir):
                print(
                    colorize(
                        (
                            "WARN: Log dir %s already exists! Storing info there "
                            "anyway." % self.output_dir
                        ),
                        "yellow",
                        bold=True,
                    )
                )
            else:
                os.makedirs(self.output_dir)
            self.output_file = open(osp.join(self.output_dir, output_fname), "w")
            atexit.register(self.output_file.close)
            print(
                colorize(
                    "Logging data to %s" % self.output_file.name, "green", bold=True
                )
            )
            self.verbose = verbose
            self.verbose_table = verbose_fmt.lower() != "line"
            self.verbose_vars = [
                item.replace("Avg", "Average") for item in verbose_vars
            ]
        else:
            self.output_dir = None
            self.output_file = None
            self.verbose = None
            self.verbose_table = None
            self.verbose_vars = None
        self.exp_name = exp_name
        self._first_row = True
        self._log_headers = []
        self._log_current_row = {}
        self._save_checkpoints = save_checkpoints
        self._checkpoint = 0

        self.tb_writer = None
        self.use_tensorboard = use_tensorboard  # Create tensorboard writer
        self._tabular_to_tb_dict = (
            dict()
        )  # Stores whether tabular is logged to tensorboard when dump_tabular is called
        self._step_count_dict = (
            dict()
        )  # Used for keeping count of the current global step

    def log(self, msg, color="green"):
        # TODO: Use this instead of print(colorize()) inside script
        """Print a colorized message to stdout.

        Args:
            msg (str): Message you want to log.
            color (str, optional): Color you want the message to have. Defaults to
                "green".
        """
        if proc_id() == 0:
            print(colorize(msg, color, bold=True))

    def log_to_tb(self, key, val, tb_prefix=None, tb_alias=None, global_step=None):
        """Log a value to Tensorboard.

        Args:
            key (str):  The name of the diagnostic.
            val: A value for the diagnostic.
            tb_prefix(str, optional): A prefix which can be added to group the
                variables.
            tb_alias (str, optional): A tb alias for the variable you want to store
                store. Defaults to empty dict(). If not supplied the variable name is
                used.
            global_step (int, optional): Global step value to record. Uses internal step
                counter if global step is not supplied.
        """
        self.use_tensorboard = True  # Make sure SummaryWriter exists
        var_name = tb_alias if tb_alias is not None else key
        var_name = tb_prefix + "/" + var_name if tb_prefix is not None else var_name
        self._write_to_tb(var_name, val, global_step=global_step)

    def log_tabular(
        self, key, val, tb_write=False, tb_prefix=None, tb_alias=None,
    ):
        """Log a value of some diagnostic.

        Call this only once for each diagnostic quantity, each iteration.
        After using ``log_tabular`` to store values for each diagnostic,
        make sure to call ``dump_tabular`` to write them out to file, tensorboard and
        stdout (otherwise they will not get saved anywhere).

        Args:
            key (str): The name of the diagnostic. If you are logging a
                diagnostic whose state has previously been saved with
                ``store``, the key here has to match the key you used there.
            val: A value for the diagnostic. If you have previously saved
                values for this key via ``store``, do *not* provide a ``val``
                here.
            tb_write (bool, optional): Boolean specifying whether you also want to write
                the value to the tensorboard logfile. Defaults to ``False``.
            tb_metrics (union[list[str], str], optional): List containing the metrics
                you want to write to tensorboard. Options are ``['avg', 'std', 'min',
                'max']. Defaults to ``avg``.
            tb_prefix(str, optional): A prefix which can be added to group the
                variables.
            tb_alias (str, optional): A tb alias for the variable you want to store
                store. Defaults to empty dict(). If not supplied the variable name is
                used.
        """
        if self._first_row:
            self._log_headers.append(key)
        else:
            assert key in self._log_headers, (
                "Trying to introduce a new key %s that you didn't include in the "
                "first iteration" % key
            )
        assert key not in self._log_current_row, (
            "You already set %s this iteration. Maybe you forgot to call dump_tabular()"
            % key
        )

        self._log_current_row[key] = val
        self._tabular_to_tb_dict[key] = {
            "tb_write": tb_write,
            "tb_prefix": tb_prefix,
            "tb_alias": tb_alias,
        }

    def dump_tabular(self, global_step=None):
        """Write all of the diagnostics from the current iteration.

        Writes both to stdout, tensorboard and to the output file.

        Args:
            global_step (int, optional): Global step value to record. Uses internal step
            counter if global step is not supplied.
        """
        if proc_id() == 0:
            vals = []
            print_dict = {}
            print_keys = []
            print_vals = []

            # Retrieve data from current row
            for key in self._log_headers:
                val = self._log_current_row.get(key, "")
                valstr = (
                    ("%8.3g" if self.verbose_table else "%.3g") % val
                    if hasattr(val, "__float__")
                    else val
                )
                print_keys.append(key)
                print_vals.append(valstr)
                print_dict[key] = valstr
                vals.append(val)

            # Log to stdout
            if self.verbose:
                key_filter = self.verbose_vars if self.verbose_vars else print_keys
                if self.verbose_table:
                    key_lens = [len(key) for key in self._log_headers]
                    max_key_len = max(15, max(key_lens))
                    keystr = "%" + "%d" % max_key_len
                    fmt = "| " + keystr + "s | %15s |"
                    n_slashes = 22 + max_key_len
                    print("-" * n_slashes)
                    print_str = "\n".join(
                        [
                            fmt % (key, val)
                            for key, val in zip(print_keys, print_vals)
                            if key in key_filter
                        ]
                    )
                    print(print_str)
                    print("-" * n_slashes, flush=True)
                else:
                    print_str = "|".join(
                        [
                            "%s:%s"
                            % (
                                "Steps"
                                if key == "TotalEnvInteracts"
                                else key.replace("Average", "Avg"),
                                val,
                            )
                            for key, val in zip(print_keys, print_vals)
                            if key in key_filter
                        ]
                    )
                    print(print_str)
            else:  # Increase epoch steps and time on the same line
                print(
                    colorize(
                        "\r{}: {:8.3G}, {}: {:8.3g}, {}: {:8.3G} s".format(
                            "Epoch",
                            float(print_dict["Epoch"]),
                            "Step",
                            float(print_dict["TotalEnvInteracts"]),
                            "Time",
                            float(print_dict["Time"]),
                        ),
                        "green",
                    ),
                    end="",
                )

            # Log to file
            if self.output_file is not None:
                if self._first_row:
                    self.output_file.write("\t".join(self._log_headers) + "\n")
                self.output_file.write("\t".join(map(str, vals)) + "\n")
                self.output_file.flush()

            # Write tabular to tensorboard log
            for key in self._log_headers:
                if self._tabular_to_tb_dict[key]["tb_write"]:
                    val = self._log_current_row.get(key, "")
                    # Use internal counter if global_step is None
                    if global_step is None:
                        if key in self._log_headers:
                            global_step = self._global_step
                    var_name = (
                        self._tabular_to_tb_dict[key]["tb_alias"]
                        if self._tabular_to_tb_dict[key]["tb_alias"] is not None
                        else key
                    )
                    var_name = (
                        self._tabular_to_tb_dict[key]["tb_prefix"] + "/" + var_name
                        if self._tabular_to_tb_dict[key]["tb_prefix"] is not None
                        else var_name
                    )
                    self._write_to_tb(var_name, val, global_step=global_step)

        self._log_current_row.clear()
        self._first_row = False

    def get_logdir(self, *args, **kwargs):
        """Get Logger and Tensorboard Summary writer logdirs.

        Args:
            *args: All args to pass to thunk.
            **kwargs: All kwargs to pass to thunk.

        Returns(dict): dict containing:
            output_dir(str): Logger output directory.
            tb_output_dir(str): Tensorboard writer output directory.
        """
        if self._use_tensorboard:
            return {
                "output_dir": self.output_dir,
                "tb_output_dir": self.tb_writer.get_logdir(*args, **kwargs),
            }
        else:
            return {
                "output_dir": self.output_dir,
                "tb_output_dir": "",
            }

    def save_config(self, config):
        """Log an experiment configuration.

        Call this once at the top of your experiment, passing in all important
        config vars as a dict. This will serialize the config to JSON, while
        handling anything which can't be serialized in a graceful way (writing
        as informative a string as possible).

        Example use:

        .. code-block:: python

            logger = EpochLogger(**logger_kwargs)
            logger.save_config(locals())
        """
        config_json = convert_json(config)
        if self.exp_name is not None:
            config_json["exp_name"] = self.exp_name
        if proc_id() == 0:
            output = json.dumps(
                config_json, separators=(",", ":\t"), indent=4, sort_keys=True
            )
            print(colorize("Saving config:\n", color="cyan", bold=True))
            print(output)
            with open(osp.join(self.output_dir, "config.json"), "w") as out:
                out.write(output)

    def save_state(self, state_dict, itr=None, epoch=None):
        """Saves the state of an experiment.

        To be clear: this is about saving *state*, not logging diagnostics.
        All diagnostic logging is separate from this function. This function
        will save whatever is in ``state_dict``---usually just a copy of the
        environment---and the most recent parameters for the model you
        previously set up saving for with ``setup_tf_saver``.

        Call with any frequency you prefer. If you only want to maintain a
        single state and overwrite it at each call with the most recent
        version, leave ``itr=None``. If you want to keep all of the states you
        save, provide unique (increasing) values for 'itr'.

        Args:
            state_dict (dict): Dictionary containing essential elements to
                describe the current state of training.
            itr (int/None): Current iteration of training. Defaults to None
            epoch (int/None): Current epoch of the SGD. Defaults to None
        """
        if proc_id() == 0:
            fname = "vars.pkl" if itr is None else "vars%d.pkl" % itr
            try:
                joblib.dump(state_dict, osp.join(self.output_dir, fname))
            except (ValueError, pickle.PicklingError):
                self.log("Warning: could not pickle state_dict.", color="red")
            if hasattr(self, "tf_saver_elements"):
                self._tf_save(itr)
            if hasattr(self, "pytorch_saver_elements"):
                self._pytorch_save(itr, epoch)

    def setup_tf_saver(self, what_to_save):
        """Set up easy model saving for a single Tensorlow model.

        Because Tensorlow saving and loading is especially painless, this is
        very minimal; we just need references to whatever we would like to
        pickle. This is integrated into the logger because the logger
        knows where the user would like to save information about this
        training run.

        Args:
            what_to_save (object): Any PyTorch model or serializable object containing
                Tensorflow models.
        """
        global tf
        tf = import_tf()  # Import tf if installed otherwise throw warning
        self.tf_saver_elements = what_to_save
        print(
            colorize(
                "INFO: Policy will be saved to '{}'.\n".format(self.output_dir),
                "cyan",
                bold=True,
            )
        )

    def setup_pytorch_saver(self, what_to_save):
        """Set up easy model saving for a single PyTorch model.

        Because PyTorch saving and loading is especially painless, this is
        very minimal; we just need references to whatever we would like to
        pickle. This is integrated into the logger because the logger
        knows where the user would like to save information about this
        training run.

        Args:
            what_to_save (object): Any PyTorch model or serializable object containing
                PyTorch models.
        """
        self.pytorch_saver_elements = what_to_save
        print(
            colorize(
                "INFO: Policy will be saved to '{}'.\n".format(self.output_dir),
                "cyan",
                bold=True,
            )
        )

    def _tf_save(self, itr=None, epoch=None):
        """Saves the PyTorch model/models using their 'state_dict'.

        Args:
            itr(int/None): Current iteration of training. Defaults to None
        """
        if proc_id() == 0:

            save_fail_warning = colorize(
                "WARN: The object you tried to save doesn't have a 'save_weights' we "
                "can use to retrieve the model weights. Please make sure you supplied "
                "the 'setup_pytorch_saver' method with a valid 'tf.keras.Model' object "
                "or implemented a 'save_weights' method on your object.",
                "yellow",
                bold=True,
            )

            assert hasattr(
                self, "tf_saver_elements"
            ), "First have to setup saving with self.setup_tf_saver"

            # Create filename
            fpath = "tf_save" + ("%d" % itr if itr is not None else "")
            fpath = osp.join(self.output_dir, fpath)
            os.makedirs(fpath, exist_ok=True)

            # Create Checkpoints Name
            if self._save_checkpoints:
                epoch_name = (
                    "epoch%d" % epoch
                    if epoch is not None
                    else "epoch" + str(self._checkpoint)
                )
                model_name = "model%d" % itr if itr is not None else ""
                cpath = osp.join(fpath, "checkpoints", model_name, str(epoch_name))
                os.makedirs(cpath, exist_ok=True)

            # Save model
            if isinstance(self.tf_saver_elements, tf.keras.Model) or hasattr(
                self.tf_saver_elements, "save_weights"
            ):
                self.tf_saver_elements.save_weights(
                    osp.join(fpath, "weights_checkpoint")
                )
            else:
                print(save_fail_warning)

            # Save checkpoint
            if self._save_checkpoints:
                if isinstance(self.tf_saver_elements, tf.keras.Model) or hasattr(
                    self.tf_saver_elements, "save_weights"
                ):
                    self.tf_saver_elements.save_weights(
                        osp.join(cpath, "weights_checkpoint")
                    )
                else:
                    print(save_fail_warning)

                self._checkpoint += 1  # Increase epoch

    def _pytorch_save(self, itr=None, epoch=None):
        """Saves the PyTorch model/models using their 'state_dict'.

        Args:
            itr(int/None): Current iteration of training. Defaults to None
        """
        if proc_id() == 0:

            save_fail_warning = colorize(
                "WARN: The object you tried to save doesn't have a 'state_dict' we can"
                "use to retrieve the model weights. Please make sure you supplied the "
                "'setup_pytorch_saver' method with a valid 'torch.nn.module' object or "
                "implemented a'state_dict' method on your object.",
                "yellow",
                bold=True,
            )

            assert hasattr(
                self, "pytorch_saver_elements"
            ), "First have to setup saving with self.setup_pytorch_saver"

            # Create filename
            fpath = "torch_save"
            fpath = osp.join(self.output_dir, fpath)
            fname = "model_state" + ("%d" % itr if itr is not None else "") + ".pt"
            fname = osp.join(fpath, fname)
            os.makedirs(fpath, exist_ok=True)

            # Create Checkpoints Name
            if self._save_checkpoints:
                epoch_name = (
                    "epoch%d" % epoch
                    if epoch is not None
                    else "epoch" + str(self._checkpoint)
                )
                model_name = "model%d" % itr if itr is not None else ""
                cpath = osp.join(fpath, "checkpoints", model_name, str(epoch_name))
                cname = "model_state" + ("%d" % itr if itr is not None else "") + ".pt"
                cname = osp.join(cpath, cname)
                os.makedirs(cpath, exist_ok=True)

            # Save model
            if isinstance(self.pytorch_saver_elements, torch.nn.Module) or hasattr(
                self.pytorch_saver_elements, "state_dict"
            ):
                torch.save(self.pytorch_saver_elements.state_dict(), fname)
            else:
                print(save_fail_warning)

            # Save checkpoint
            if self._save_checkpoints:
                if isinstance(self.pytorch_saver_elements, torch.nn.Module) or hasattr(
                    self.pytorch_saver_elements, "state_dict"
                ):
                    torch.save(self.pytorch_saver_elements.state_dict(), cname)
                else:
                    print(save_fail_warning)

                self._checkpoint += 1  # Increase epoch

    def _write_to_tb(self, var_name, data, global_step=None):
        """Writes data to tensorboard log file.

        It currently works with scalars, histograms and images. For other data types
        please use :py:attr:`tb_writer`. directly.

        Args:
            var_name (str): Data identifier.
            data (int, float, numpy.ndarray, torch.Tensor): Data you want to write.
            global_step (int, optional): Global step value to record. Uses internal step
                counter if global step is not supplied.
        """

        # Try to write data to tb as as historgram
        if not self.tb_writer:
            self.use_tensorboard = (
                True  # Property that creates tf writer if set to True
            )
        if is_scalar(data):  # Extra protection since trying to write a list freezes tb
            try:  # Try to write as scalar
                self.tb_writer.add_scalar(var_name, data, global_step=global_step)
            except (
                AssertionError,
                NotImplementedError,
                NameError,
                ValueError,
                TypeError,
            ):
                pass
        else:
            # Try to write data to tb as as historgram
            try:
                self.tb_writer.add_histogram(var_name, data, global_step=global_step)
            except (
                AssertionError,
                NotImplementedError,
                NameError,
                ValueError,
                TypeError,
            ):
                pass

            # Try to write data as image
            try:
                self.tb_writer.add_image(var_name, data, global_step=global_step)
            except (
                AssertionError,
                NotImplementedError,
                NameError,
                ValueError,
                TypeError,
            ):
                pass

    @property
    def use_tensorboard(self):
        return self._use_tensorboard

    @use_tensorboard.setter
    def use_tensorboard(self, value):
        """Custom setter that makes sure a Tensorboard writer is present on the
        :attr:`.MyClass.tb_writer` attribute when ``use_tensorboard`` is set to ``True``
        . This tensorboard writer can be used to write to the Tensorboard.

        Args:
            value (bool): Whether you want to use tensorboard logging.
        """
        self._use_tensorboard = value

        # Create tensorboard writer if use_tensorboard == True else delete
        if self._use_tensorboard and not self.tb_writer:  # Create writer object
            exp_name = "-" + self.exp_name if self.exp_name else ""
            self.tb_writer = SummaryWriter(
                log_dir=self.output_dir,
                comment=f"{exp_name.upper()}-data_" + time.strftime("%Y%m%d-%H%M%S"),
            )
            atexit.register(self.tb_writer.close)  # Make sure the writer is closed
        elif not self._use_tensorboard and self.tb_writer:  # Delete tensorboard writer
            self.tb_writer.close()  # Close writer
            atexit.unregister(self.tb_writer.close)  # Make sure the writer is closed
            self.tb_writer = None

    @property
    def _global_step(self):
        """Retrieve the current estimated global step count."""
        return max(list(self._step_count_dict.values()) + [0.0])

    """Tensorboard related methods
    Below are several wrapper methods which make the Tensorboard writer methods
    available directly on the :class:`.EpochLogger` class.
    """

    def add_hparams(self, *args, **kwargs):
        """Adds_hparams to tb summary.

        Wrapper that calls the `SummaryWriter.add_hparams` method while first making
        sure a SummaryWriter object exits. The `add_hparams` method adds a set of
        hyperparameters to be compared in TensorBoard.

        Args:
            *args: All args to pass to thunk.
            **kwargs: All kwargs to pass to thunk.
        """
        self.use_tensorboard = True  # Make sure SummaryWriter exists
        return self.tb_writer.add_hparams(*args, **kwargs)

    def add_scalar(self, *args, **kwargs):
        """Add scalar to tb summary.

        Wrapper that calls the `SummaryWriter.add_scalar` method while first making
        sure a SummaryWriter object exits. The `add_scalar` method is used to add scalar
        data to summary.

        Args:
            *args: All args to pass to thunk.
            **kwargs: All kwargs to pass to thunk.
        """
        self.use_tensorboard = True  # Make sure SummaryWriter exists
        return self.tb_writer.add_scalar(*args, **kwargs)

    def add_scalars(self, *args, **kwargs):
        """Add scalars to tb summary.

        Wrapper that calls the `SummaryWriter.add_scalars` method while first making
        sure a SummaryWriter object exits. The `add_scalars` method is used to add many
        scalar data to summary.

        Args:
            *args: All args to pass to thunk.
            **kwargs: All kwargs to pass to thunk.
        """
        self.use_tensorboard = True  # Make sure SummaryWriter exists
        return self.tb_writer.add_scalars(*args, **kwargs)

    def add_histogram(self, *args, **kwargs):
        """Add historgram to tb summary.
        Wrapper that calls the `SummaryWriter.add_histogram` method while first making
        sure a SummaryWriter object exits. The `add_histogram` method is used to add
        a histogram to summary.

        Args:
            *args: All args to pass to thunk.
            **kwargs: All kwargs to pass to thunk.
        """
        self.use_tensorboard = True  # Make sure SummaryWriter exists
        return self.tb_writer.add_histogram(*args, **kwargs)

    def add_histogram_raw(self, *args, **kwargs):
        """Adds raw histogram to tb summary.

        Wrapper that calls the `SummaryWriter.add_histogram_raw` method while first
        making sure a SummaryWriter object exits. The `add_histogram_raw` method is used
        to add histograms with raw data to summary.

        Args:
            *args: All args to pass to thunk.
            **kwargs: All kwargs to pass to thunk.
        """
        self.use_tensorboard = True  # Make sure SummaryWriter exists
        return self.tb_writer.add_histogram_raw(*args, **kwargs)

    def add_image(self, *args, **kwargs):
        """Add image to tb summary.

        Wrapper that calls the `SummaryWriter.add_image` method while first making
        sure a SummaryWriter object exits. The `add_image` method is used to add image
        data to summary.

        Args:
            *args: All args to pass to thunk.
            **kwargs: All kwargs to pass to thunk.
        """
        self.use_tensorboard = True  # Make sure SummaryWriter exists
        return self.tb_writer.add_image(*args, **kwargs)

    def add_images(self, *args, **kwargs):
        """Add images to tb summary.

        Wrapper that calls the `SummaryWriter.add_images` method while first making
        sure a SummaryWriter object exits. The `add_images` method is used to add
        batched image data to summary.

        Args:
            *args: All args to pass to thunk.
            **kwargs: All kwargs to pass to thunk.
        """
        self.use_tensorboard = True  # Make sure SummaryWriter exists
        return self.tb_writer.add_images(*args, **kwargs)

    def add_image_with_boxes(self, *args, **kwargs):
        """Add a image with boxes to summary.

        Wrapper that calls the `SummaryWriter.add_image_with_boxes` method while
        first making sure a SummaryWriter object exits. The `add_image_with_boxes`
        method is used to add image and draw bounding boxes on the image.

        Args:
            *args: All args to pass to thunk.
            **kwargs: All kwargs to pass to thunk.
        """
        self.use_tensorboard = True  # Make sure SummaryWriter exists
        return self.tb_writer.add_image_with_boxes(*args, **kwargs)

    def add_figure(self, *args, **kwargs):
        """Add figure to tb summary.

        Wrapper that calls the `SummaryWriter.add_figure` method while
        first making sure a SummaryWriter object exits. The `add_figure`
        method is used to render a matplotlib figure into an image and add it to
        summary.

        Args:
            *args: All args to pass to thunk.
            **kwargs: All kwargs to pass to thunk.
        """
        self.use_tensorboard = True  # Make sure SummaryWriter exists
        return self.tb_writer.add_figure(*args, **kwargs)

    def add_video(self, *args, **kwargs):
        """Add video to tb summary.

        Wrapper that calls the `SummaryWriter.add_video` method while
        first making sure a SummaryWriter object exits. The `add_video`
        method is used to add video data to summary.

        Args:
            *args: All args to pass to thunk.
            **kwargs: All kwargs to pass to thunk.
        """
        self.use_tensorboard = True  # Make sure SummaryWriter exists
        return self.tb_writer.add_video(*args, **kwargs)

    def add_audio(self, *args, **kwargs):
        """Add audio to tb summary.

        Wrapper that calls the `SummaryWriter.add_audio` method while
        first making sure a SummaryWriter object exits. The `add_audio`
        method is used to add audio data to summary.

        Args:
            *args: All args to pass to thunk.
            **kwargs: All kwargs to pass to thunk.
        """
        self.use_tensorboard = True  # Make sure SummaryWriter exists
        return self.tb_writer.add_audio(*args, **kwargs)

    def add_text(self, *args, **kwargs):
        """Add text to tb summary.

        Wrapper that calls the `SummaryWriter.add_text` method while
        first making sure a SummaryWriter object exits. The `add_text`
        method is used to add text data to summary.

        Args:
            *args: All args to pass to thunk.
            **kwargs: All kwargs to pass to thunk.
        """
        self.use_tensorboard = True  # Make sure SummaryWriter exists
        return self.tb_writer.add_text(*args, **kwargs)

    def add_onnx_graph(self, *args, **kwargs):
        """Add onnyx graph to tb summary.

        Wrapper that calls the `SummaryWriter.add_onnx_graph` method while
        first making sure a SummaryWriter object exits. The `add_onnx_graph`
        method is used to add a onnx graph data to summary.

        Args:
            *args: All args to pass to thunk.
            **kwargs: All kwargs to pass to thunk.
        """
        self.use_tensorboard = True  # Make sure SummaryWriter exists
        return self.tb_writer.add_onnx_graph(*args, **kwargs)

    def add_graph(self, *args, **kwargs):
        """Add graph to tb summary.

        Wrapper that calls the `SummaryWriter.add_graph` method while
        first making sure a SummaryWriter object exits. The `add_graph`
        method is used to add a graph data to summary.

        Args:
            *args: All args to pass to thunk.
            **kwargs: All kwargs to pass to thunk.
        """
        self.use_tensorboard = True  # Make sure SummaryWriter exists
        return self.tb_writer.add_graph(*args, **kwargs)

    def add_embedding(self, *args, **kwargs):
        """Add embedding to tb summary.

        Wrapper that calls the `SummaryWriter.add_embedding` method while
        first making sure a SummaryWriter object exits. The `add_embedding`
        method is used to add embedding projector data to summary.

        Args:
            *args: All args to pass to thunk.
            **kwargs: All kwargs to pass to thunk.
        """
        self.use_tensorboard = True  # Make sure SummaryWriter exists
        return self.tb_writer.add_embedding(*args, **kwargs)

    def add_pr_curve(self, *args, **kwargs):
        """Add pr curve to tb summary.

        Wrapper that calls the `SummaryWriter.add_pr_curve` method while
        first making sure a SummaryWriter object exits. The `add_pr_curve`
        method is used to add a precision recall curve.

        Args:
            *args: All args to pass to thunk.
            **kwargs: All kwargs to pass to thunk.
        """
        self.use_tensorboard = True  # Make sure SummaryWriter exists
        return self.tb_writer.add_pr_curve(*args, **kwargs)

    def add_pr_curve_raw(self, *args, **kwargs):
        """Add raw pr curve to tb summary.

        Wrapper that calls the `SummaryWriter.add_pr_curve_raw` method while
        first making sure a SummaryWriter object exits. The `add_pr_curve_raw`
        method is used to add a precision recall curve with raw data.

        Args:
            *args: All args to pass to thunk.
            **kwargs: All kwargs to pass to thunk.
        """
        self.use_tensorboard = True  # Make sure SummaryWriter exists
        return self.tb_writer.add_pr_curve_raw(*args, **kwargs)

    def add_custom_scalars_multilinechart(self, *args, **kwargs):
        """Add custom scalars multilinechart to tb summary.

        Wrapper that calls the `SummaryWriter.add_custom_scalars_multilinechart`
        method while first making sure a SummaryWriter object exits. The
        `add_custom_scalars_multilinechart`, which is shorthand for creating
        `multilinechart` is similar to `add_custom_scalars`, but the only necessary
        argument is *tags*.

        Args:
            *args: All args to pass to thunk.
            **kwargs: All kwargs to pass to thunk.
        """
        self.use_tensorboard = True  # Make sure SummaryWriter exists
        return self.tb_writer.add_custom_scalars_multilinechart(*args, **kwargs)

    def add_custom_scalars_marginchart(self, *args, **kwargs):
        """Adds custom scalars marginchart to tb summary.

        Wrapper that calls the `SummaryWriter.add_custom_scalars_marginchart`
        method while first making sure a SummaryWriter object exits. The
        `add_custom_scalars_marginchart`, which is shorthand for creating marginchart
        is similar the `add_custom_scalars`, but the only necessary argument is *tags*,
        which should have exactly 3 elements.

        Args:
            *args: All args to pass to thunk.
            **kwargs: All kwargs to pass to thunk.
        """
        self.use_tensorboard = True  # Make sure SummaryWriter exists
        return self.tb_writer.add_custom_scalars_marginchart(*args, **kwargs)

    def add_custom_scalars(self, *args, **kwargs):
        """Add custom scalar to tb summary.

        Wrapper that calls the `SummaryWriter.add_custom_scalars` method while
        first making sure a SummaryWriter object exits. The `add_custom_scalars`
        method is used to create special charts by collecting charts tags in 'scalars'.
        Note that this function can only be called once for each `SummaryWriter` object.
        Because it only provides metadata to tensorboard, the function can be called
        before or after the training loop.

        Args:
            *args: All args to pass to thunk.
            **kwargs: All kwargs to pass to thunk.
        """
        self.use_tensorboard = True  # Make sure SummaryWriter exists
        return self.tb_writer.add_custom_scalars(*args, **kwargs)

    def add_mesh(self, *args, **kwargs):
        """Add mesh to tb summary.

        Wrapper that calls the `SummaryWriter.add_mesh` method while
        first making sure a SummaryWriter object exits. The `add_mesh`
        method is used to add meshes or 3D point clouds to TensorBoard.

        Args:
            *args: All args to pass to thunk.
            **kwargs: All kwargs to pass to thunk.
        """
        self.use_tensorboard = True  # Make sure SummaryWriter exists
        return self.tb_writer.add_mesh(*args, **kwargs)

    def flush(self, *args, **kwargs):
        """Flush tb event file to disk.

        Wrapper that calls the `SummaryWriter.flush` method while
        first making sure a SummaryWriter object exits. The `flush`
        method is used to flush the event file to disk.

        Args:
            *args: All args to pass to thunk.
            **kwargs: All kwargs to pass to thunk.
        """
        self.use_tensorboard = True  # Make sure SummaryWriter exists
        return self.tb_writer.flush(*args, **kwargs)


class EpochLogger(Logger):
    """
    A variant of Logger tailored for tracking average values over epochs.

    Typical use case: there is some quantity which is calculated many times
    throughout an epoch, and at the end of the epoch, you would like to
    report the average / std / min / max value of that quantity.

    With an EpochLogger, each time the quantity is calculated, you would
    use

    .. code-block:: python

        epoch_logger.store(NameOfQuantity=quantity_value)

    to load it into the EpochLogger's state. Then at the end of the epoch, you
    would use

    .. code-block:: python

        epoch_logger.log_tabular(NameOfQuantity, **options)

    to record the desired values.

    Attributes:
        epoch_dict (dict): Dictionary used to store variables you want to log into the
            epoch_loggers current state.
    """

    def __init__(self, *args, **kwargs):
        """Constructs all the necessary attributes for the EpochLogger object."""
        super().__init__(*args, **kwargs)
        self.epoch_dict = dict()
        self._tb_index_dict = dict()
        self._n_table_dumps = 0

    def store(
        self,
        tb_write=False,
        tb_aliases=dict(),
        extend=False,
        global_step=None,
        **kwargs,
    ):
        """Save something into the epoch_logger's current state.

        Provide an arbitrary number of keyword arguments with numerical
        values.

        Args:
            tb_write (union[bool, dict], optional): Boolean or dict of key boolean pairs
                specifying whether you also want to write the value to the tensorboard
                logfile. Defaults to ``False``.
            tb_aliases (dict, optional): Dictionary that can be used to set aliases for
                the variables you want to store. Defaults to empty dict().
            extend (bool, optional): Boolean specifying whether you want to extend the
                values to the log buffer. By default ``false`` meaning the values are
                appended to the buffer.
            global_step (int, optional): Global step value to record. Uses internal step
                counter if global step is not supplied.
        """
        for k, v in kwargs.items():

            # Store variable values in epoch_dict and increase global step count
            if not (k in self.epoch_dict.keys()):
                self.epoch_dict[k] = []
                self._step_count_dict[k] = 0
            if extend:
                self.epoch_dict[k].extend(v)
            else:
                self.epoch_dict[k].append(v)

            # Increase the step count for all the keys
            # NOTE: This is done in such a way that two values of a given key do not
            # get the same global step value assigned to them
            self._step_count_dict[k] = (
                self._step_count_dict[k] + 1
                if self._step_count_dict[k] + 1 >= self._global_step
                else self._global_step
            )

            # Check if a alias was given for the current parameter
            var_name = k if k not in tb_aliases.keys() else tb_aliases[k]

            # Write variable value to tensorboard
            tb_write_key = (
                (tb_write[k] if k in tb_write.keys() else False)
                if isinstance(tb_write, dict)
                else tb_write
            )
            if tb_write_key:
                global_step = (
                    global_step if global_step is not None else self._global_step
                )  # Use internal counter if global_step is None
                self._write_to_tb(var_name, v, global_step=global_step)

    def log_to_tb(
        self,
        keys,
        val=None,
        with_min_and_max=False,
        average_only=False,
        tb_prefix=None,
        tb_alias=None,
        global_step=None,
    ):
        """Log a diagnostic to Tensorboard. This function takes or a list of keys or a
        key-value pair. If only keys are supplied, averages will be calculated using
        the new data found in the Loggers internal storage. If a key-value pair is
        supplied, this pair will be directly logged to Tensorboard.

        Args:
            keys (union[list[str], str]): The name(s) of the diagnostic.
            val: A value for the diagnostic.
            with_min_and_max (bool): If true, log min and max values of the
                diagnostic.
            average_only (bool): If true, do not log the standard deviation
                of the diagnostic.
            tb_prefix(str, optional): A prefix which can be added to group the
                variables.
            tb_alias (str, optional): A tb alias for the variable you want to store
                store. Defaults to empty dict(). If not supplied the variable name is
                used.
            global_step (int, optional): Global step value to record. Uses internal step
                counter if global step is not supplied.
        """
        if val is not None:  # When key and value are supplied use direct write
            super().log_to_tb(
                keys,
                val,
                tb_prefix=tb_prefix,
                tb_alias=tb_alias,
                global_step=global_step,
            )
        else:  # When only keys are supplied use internal storage
            keys = [keys] if not isinstance(keys, list) else keys
            for key in keys:
                if global_step is None:  # Retrieve global step if not supplied
                    if self._n_table_dumps >= 1:
                        global_step_tmp = self._global_step
                    elif key in self.epoch_dict.keys():
                        global_step_tmp = len(self.epoch_dict[key])
                else:
                    global_step_tmp = global_step

                self._log_tb_statistics(
                    key,
                    with_min_and_max=with_min_and_max,
                    average_only=average_only,
                    tb_prefix=tb_prefix,
                    tb_alias=tb_alias,
                    global_step=global_step_tmp,
                )

    def log_tabular(
        self,
        key,
        val=None,
        with_min_and_max=False,
        average_only=False,
        tb_write=False,
        tb_prefix=None,
        tb_alias=None,
    ):
        """
        Log a value or possibly the mean/std/min/max values of a diagnostic.

        Args:
            key (str): The name of the diagnostic. If you are logging a
                diagnostic whose state has previously been saved with
                ``store``, the key here has to match the key you used there.
            val: A value for the diagnostic. If you have previously saved
                values for this key via ``store``, do *not* provide a ``val``
                here.
            with_min_and_max (bool): If true, log min and max values of the
                diagnostic over the epoch.
            average_only (bool): If true, do not log the standard deviation
                of the diagnostic over the epoch.
            tb_write (bool, optional): Boolean specifying whether you also want to write
                the value to the tensorboard logfile. Defaults to False.
            tb_prefix(str, optional): A prefix which can be added to group the
                variables.
            tb_alias (str, optional): A tb alias for the variable you want to store
                store. Defaults to empty dict(). If not supplied the variable name is
                used.
        """
        if val is not None:
            super().log_tabular(
                key,
                val,
                tb_write=tb_write,
                tb_prefix=tb_prefix,
                tb_alias=tb_alias,
            )
        else:

            v = self.epoch_dict[key]
            vals = (
                np.concatenate(v)
                if isinstance(v[0], np.ndarray) and len(v[0].shape) > 0
                else v
            )
            stats = mpi_statistics_scalar(vals, with_min_and_max=with_min_and_max)
            super().log_tabular(
                "Average" + key,
                stats[0],
                tb_write=tb_write,
                tb_prefix=tb_prefix + "/Average" if tb_prefix else "Average",
                tb_alias=tb_alias,
            )
            if not (average_only):
                super().log_tabular(
                    "Std" + key,
                    stats[1],
                    tb_write=tb_write,
                    tb_prefix=tb_prefix + "/Std" if tb_prefix else "Std",
                    tb_alias=tb_alias,
                )
            if with_min_and_max:
                super().log_tabular(
                    "Max" + key,
                    stats[3],
                    tb_write=tb_write,
                    tb_prefix=tb_prefix + "/Max" if tb_prefix else "Max",
                    tb_alias=tb_alias,
                )
                super().log_tabular(
                    "Min" + key,
                    stats[2],
                    tb_write=tb_write,
                    tb_prefix=tb_prefix + "/Min" if tb_prefix else "Min",
                    tb_alias=tb_alias,
                )
        self.epoch_dict[key] = []

    def dump_tabular(self, *args, **kwargs):
        """Small wrapper around the :class:`.Logger` parent class which makes sure that
        the tensorboard index track dictionary is reset after the table is dumped.

        Args:
            *args: All args to pass to parent method.
            **kwargs: All kwargs to pass to parent method.
        """
        super().dump_tabular(*args, **kwargs)
        self._n_table_dumps += 1
        self._tb_index_dict = {
            key: 0 for key in self._tb_index_dict.keys()
        }  # Reset tensorboard logging index storage dict

    def get_stats(self, key):
        """Lets an algorithm ask the logger for mean/std/min/max of a diagnostic.

        Args:
            key (str): The key for which you want to get the stats.

        Returns:
            (tuple): tuple containing:
                mean(float): The current mean value.
                std(float): The current  mean standard deviation.
                min(float): The current mean value.
                max(float): The current mean value.
        """
        v = self.epoch_dict[key]
        vals = (
            np.concatenate(v)
            if isinstance(v[0], np.ndarray) and len(v[0].shape) > 0
            else v
        )
        return mpi_statistics_scalar(vals)

    def _log_tb_statistics(
        self,
        key,
        with_min_and_max=False,
        average_only=False,
        tb_prefix=None,
        tb_alias=None,
        global_step=None,
    ):
        """Calculates the statistics of a given key from all the new data found in the
        Loggers internal storage.

        Args:
            key (union[list[str], str]): The name of the diagnostic.
            with_min_and_max (bool): If true, log min and max values of the
                diagnostic.
            average_only (bool): If true, do not log the standard deviation
                of the diagnostic.
            tb_prefix(str, optional): A prefix which can be added to group the
                variables.
            tb_alias (str, optional): A tb alias for the variable you want to store
                store. Defaults to empty dict(). If not supplied the variable name is
                used.
            global_step (int, optional): Global step value to record. Uses internal step
                counter if global step is not supplied.
        """
        if key not in self._tb_index_dict.keys():
            self._tb_index_dict[key] = 0

        v = self.epoch_dict[key]
        vals = (
            np.concatenate(v[self._tb_index_dict[key] :])
            if isinstance(v[0], np.ndarray) and len(v[0].shape) > 0
            else v[self._tb_index_dict[key] :]
        )
        stats = mpi_statistics_scalar(vals, with_min_and_max=with_min_and_max)
        super().log_to_tb(
            "Average" + key,
            stats[0],
            tb_prefix=tb_prefix + "/Average" if tb_prefix else "Average",
            tb_alias=tb_alias,
            global_step=global_step,
        )
        if not (average_only):
            super().log_to_tb(
                "Std" + key,
                stats[1],
                tb_prefix=tb_prefix + "/Std" if tb_prefix else "Std",
                tb_alias=tb_alias,
                global_step=global_step,
            )
        if with_min_and_max:
            super().log_to_tb(
                "Max" + key,
                stats[3],
                tb_prefix=tb_prefix + "/Max" if tb_prefix else "Max",
                tb_alias=tb_alias,
                global_step=global_step,
            )
            super().log_to_tb(
                "Min" + key,
                stats[2],
                tb_prefix=tb_prefix + "/Min" if tb_prefix else "Min",
                tb_alias=tb_alias,
                global_step=global_step,
            )
        self._tb_index_dict[key] += len(vals)<|MERGE_RESOLUTION|>--- conflicted
+++ resolved
@@ -71,12 +71,8 @@
                 :py:mod:`user_config` file.
             verbose_vars (list, optional): A list of variables you want to log to the
                 std_out. By default all variables are logged.
-<<<<<<< HEAD
-            use_tensorboard (bool): Specifies whether you want also log to tensorboard.
-=======
             use_tensorboard (bool): Specifies whether you want also log to Tensorboard.
                 This variable is set to True if you log a variable to Tensorboard.
->>>>>>> c8dd11e0
             save_checkpoints (bool, optional): Save checkpoints during training.
                 Defaults to ``False``.
 
@@ -174,7 +170,12 @@
         self._write_to_tb(var_name, val, global_step=global_step)
 
     def log_tabular(
-        self, key, val, tb_write=False, tb_prefix=None, tb_alias=None,
+        self,
+        key,
+        val,
+        tb_write=False,
+        tb_prefix=None,
+        tb_alias=None,
     ):
         """Log a value of some diagnostic.
 
