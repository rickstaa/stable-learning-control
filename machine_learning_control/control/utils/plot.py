--- conflicted
+++ resolved
@@ -78,18 +78,6 @@
     # )  # NOTE: Use for seaborn < 0.8.1
     sns.lineplot(data=data, x=xaxis, y=value, hue=condition, ci="sd", **kwargs)
     plt.legend(loc="best").set_draggable(True)
-<<<<<<< HEAD
-    # plt.legend(loc='upper center', ncol=6, handlelength=1, mode="expand"
-    #           borderaxespad=0., prop={'size': 13})
-
-    """
-    For the version of the legend used in the Spinning Up benchmarking page,
-    swap L38 with:
-
-    plt.legend(loc='upper center', ncol=6, handlelength=1,
-               mode="expand", borderaxespad=0., prop={'size': 13})
-    """
-=======
     # plt.legend(
     #     loc="upper center",
     #     ncol=6,
@@ -98,7 +86,6 @@
     #     borderaxespad=0.0,
     #     prop={"size": 13},
     # )  # NOTE: Use for Spining Up benchmark like plot
->>>>>>> db472d85
 
     xscale = np.max(np.asarray(data[xaxis])) > 5e3
     if xscale:
