# Machine Learning Control

Repository for the machine learning control framework.

## Clone the repository

Since the repository contains several git submodules to use all the features, it needs
to be cloned using the `--recurse-submodules` argument:

```bash
git clone --recurse-submodules https://github.com/rickstaa/machine_learning_control.git
```

If you already cloned the repository and forgot the `--recurse-submodule` argument you
can pull the submodules using the following git command:

```bash
git submodule update --init --recursive
```

## Create conda environment

From the general python package sanity perspective, it is a good idea to use conda environments to make sure packages from different projects do not interfere with each other.

To create a conda env with python3, one runs

```bash
conda create -n mlc python=3.6
```

To activate the env:

```bash
conda activate mlc
```

## Installation Environment

```bash
pip install .
```

## Run the experiments

After the environment has been successfully set up you can run the algorithms as follows:

### SAC

```bash
python "./machine_learning_control/control/algos/sac/sac.py" --env="Oscillator-v0" --lr_a="1e-4" --lr_c="3e-4" --gamma="0.995" --batch-size="256" --replay-size="1000000" --l_a="2" --l_c="2" --hid_c="256" --hid_a="256"
```

<<<<<<< HEAD
### LAC
- - - -
-    [ test]
=======
### LAC
>>>>>>> b7436f3d
<|MERGE_RESOLUTION|>--- conflicted
+++ resolved
@@ -50,10 +50,4 @@
 python "./machine_learning_control/control/algos/sac/sac.py" --env="Oscillator-v0" --lr_a="1e-4" --lr_c="3e-4" --gamma="0.995" --batch-size="256" --replay-size="1000000" --l_a="2" --l_c="2" --hid_c="256" --hid_a="256"
 ```
 
-<<<<<<< HEAD
-### LAC
-- - - -
--    [ test]
-=======
-### LAC
->>>>>>> b7436f3d
+### LAC