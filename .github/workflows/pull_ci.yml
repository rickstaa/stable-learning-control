# Pull request CI config file
# Note: For local testing with https://github.com/nektos/act use the
# `sudo act -P ubuntu-18.04=nektos/act-environments-ubuntu:18.04` command.
name: MLC pull CI

on:
  # Trigger the workflow on pull request,
  # but only for the master branch
  pull_request:
    branches: [main]

jobs:
  build:
    name: runner / build
    runs-on: ubuntu-18.04
    steps:
      - uses: actions/checkout@v2
      - name: local-fix
        run: |
          # Hack to get setup-python to work on act
          # (see https://github.com/nektos/act/issues/251)
          if [ ! -f "/etc/lsb-release" ] ; then
            echo "DISTRIB_RELEASE=18.04" > /etc/lsb-release
          fi
      - name: install-deps
        run: sudo apt-get install libopenmpi-dev
      - name: Set up Python
        uses: actions/setup-python@v2
        with:
          python-version: "3.8"
      - name: pip-cache
        uses: actions/cache@v2
        with:
          path: ~/.cache/pip
          key: ${{ runner.os }}-pip-${{ hashFiles('**/requirements_dev.txt') }}
          restore-keys: |
            ${{ runner.os }}-pip-
      - name: install-pip-deps
        run: pip3 install -r ci_requirements.txt

  python-lint:
    name: runner / python-lint
    needs: build
    runs-on: ubuntu-18.04
    steps:
      - name: python-lint
        uses: tayfun/flake8-your-pr@1.0.1
<<<<<<< HEAD
        with:
          secrets: ${{ secrets.GITHUB_TOKEN }}
=======
        # with:
        #   github_token: ${{ secrets.GITHUB_TOKEN }}
>>>>>>> 540bd53b

  black-format:
    name: runner / black-format
    needs: build
    runs-on: ubuntu-18.04
    steps:
      - uses: actions/checkout@v2
      - name: python-black
        uses: lgeiger/black-action@v1.0.1
        with:
          args: "./machine_learning_control --check"

  python_tests:
    name: runner / python-tests
    needs: build
    runs-on: ubuntu-18.04
    steps:
      - name: python-tests
        uses: cclauss/GitHub-Action-for-pytest@master

  remark-lint:
    name: runner / remark-lint
    needs: build
    runs-on: ubuntu-18.04
    steps:
      - name: remark-lint
        uses: prologic/action-remark-lint@v0.0.5
        with:
          github_token: ${{ secrets.GITHUB_TOKEN }}
          reporter: github-pr-check # Change reporter. (Only `github-pr-check` is supported at the moment).<|MERGE_RESOLUTION|>--- conflicted
+++ resolved
@@ -45,13 +45,8 @@
     steps:
       - name: python-lint
         uses: tayfun/flake8-your-pr@1.0.1
-<<<<<<< HEAD
-        with:
-          secrets: ${{ secrets.GITHUB_TOKEN }}
-=======
         # with:
         #   github_token: ${{ secrets.GITHUB_TOKEN }}
->>>>>>> 540bd53b
 
   black-format:
     name: runner / black-format
