--- conflicted
+++ resolved
@@ -61,12 +61,7 @@
       - uses: actions/checkout@v2
         with:
           fetch-depth: 0
-<<<<<<< HEAD
-      - name: black-format
-=======
-          ref: ${{ github.event.pull_request.head.sha }}
       - name: python-black
->>>>>>> 7cecd820
         uses: lgeiger/black-action@v1.0.1
         with:
           args: ". --check"
