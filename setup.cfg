--- conflicted
+++ resolved
@@ -1,10 +1,6 @@
 [metadata]
 name = bayesian_learning_control
-<<<<<<< HEAD
-version = 1.2.1
-=======
 version = 1.2.4
->>>>>>> 6a772f7a
 description = A python package for performing the whole safe machine learning control pipeline.
 long_description = file: README.md, CHANGELOG.md, LICENSE
 long_description_content_type=text/markdown
