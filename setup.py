--- conflicted
+++ resolved
@@ -3,31 +3,7 @@
 
 import re
 
-<<<<<<< HEAD
-# Get the relative path for including (data) files with the package
-relative_site_packages = get_python_lib().split(sys.prefix + os.sep)[1]
-date_files_relative_path = os.path.join(
-    relative_site_packages, "machine_learning_control"
-)
-
-# Add extra virtual shortened package for each stand-alone namespace package
-# NOTE: This only works if you don't have a __init__.py file in your parent folder and
-# stand alone_ns_pkgs folder.
-PACKAGES = find_namespace_packages(
-    include=["machine_learning_control*"], exclude=["*tests"]
-)
-redundant_namespaces = [
-    pkg
-    for pkg in PACKAGES
-    if pkg in [PACKAGES[0] + "." + item + "." + item for item in stand_alone_ns_pkgs]
-]
-
-# Set up logger
-logger = logging.getLogger(__name__)
-logger.setLevel(logging.INFO)
-=======
 from setuptools import find_namespace_packages, setup
->>>>>>> b7436f3d
 
 stand_alone_ns_pkgs = ["simzoo"]
 
