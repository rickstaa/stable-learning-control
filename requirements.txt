--- conflicted
+++ resolved
@@ -1,15 +1,2 @@
-<<<<<<< HEAD
-gym==0.17.2
-matplotlib==3.3.1
-numpy
-torch
-joblib
-tensorboard>=1.15
-mpi4py
-psutil
-tqdm
-pytest
-=======
 # The pinned down dependencies are found under the [build] category of the setup.py file.
--e ./[build]
->>>>>>> b7436f3d
+-e ./[build]